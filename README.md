--- conflicted
+++ resolved
@@ -51,13 +51,8 @@
 
 ## Summarise todos with an LLM
 
-<<<<<<< HEAD
 The project also exposes a processing pipeline that pushes the retrieved session
 todo lists to an OpenRouter-hosted LLM and prints the generated summary:
-=======
-The project also exposes a processing pipeline that pushes the retrieved todo lists
-to an OpenRouter-hosted LLM and prints the generated summary:
->>>>>>> f4e3579b
 
 ```bash
 uv run summarize-todos
@@ -68,10 +63,5 @@
 variable to be set. Optional `OPENROUTER_APP_URL` and `OPENROUTER_APP_TITLE`
 variables allow identifying your integration in OpenRouter dashboards.
 
-<<<<<<< HEAD
-The command prints a table for each session document and any nested todo notes
-that belong to it.
-=======
 The command prints a table for each todo list document and any nested subcollections
-(e.g. individual todo items) that belong to it.
->>>>>>> f4e3579b
+(e.g. individual todo items) that belong to it.